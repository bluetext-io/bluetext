--- conflicted
+++ resolved
@@ -7,15 +7,10 @@
           image: gcr.io/arched-inkwell-420116/python:3.11.8-slim-bookworm
           id: config-manager
           restart: { policy: on-failure }
-<<<<<<< HEAD
-          env:
-            - { name: ENVIRONMENT, value: environment }
-=======
           code: { type: repo, path: . }
           cmd: ./bin/run
           env:
             - { name: ENVIRONMENT, value: dev }
->>>>>>> 81c41964
             - { name: SERVICES, value: couchbase }
 
             - { name: COUCHBASE_HOST, value: couchbase }
@@ -26,9 +21,5 @@
             - { name: REDPANDA_HOST, value: redpanda }
             - { name: REDPANDA_PORT, value: 9092 }
           mounts:
-<<<<<<< HEAD
-            - { path: /config-manager/conf, source: { type: repo, path: . } }
-=======
             - { path: /conf/, source: { type: repo, path: conf }}
->>>>>>> 81c41964
             - { path: /root/.cache/, source: { type: volume, scope: project, id: dependency-cache } }