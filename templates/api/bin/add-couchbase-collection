--- conflicted
+++ resolved
@@ -258,10 +258,7 @@
     # Ensure collections directory structure exists
     ensure_collections_structure
 
-<<<<<<< HEAD
-=======
-
->>>>>>> 861f8c94
+
     # Convert collection name to snake_case for file paths
     local snake_name=$(kebab_to_snake "$collection_name")
     local pascal_name=$(kebab_to_pascal "$collection_name")
